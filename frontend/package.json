--- conflicted
+++ resolved
@@ -1,6 +1,5 @@
 {
   "name": "ollama-test-frontend",
-  "type": "module",
   "version": "1.0.0",
   "private": true,
   "dependencies": {
@@ -15,21 +14,11 @@
     "gh-pages": "^6.1.0",
     "react-scripts": "5.0.1"
   },
-  "devDependencies": {
-    "vite": "^5.0.0",
-    "@vitejs/plugin-react": "^4.0.0"
-  },
   "scripts": {
-<<<<<<< HEAD
     "start": "react-scripts start",
     "build": "react-scripts build",
     "test": "react-scripts test",
     "eject": "react-scripts eject",
-=======
-    "dev": "vite",
-    "build": "vite build",
-    "preview": "vite preview",
->>>>>>> 239b4969
     "predeploy": "npm run build",
     "deploy": "gh-pages -d build"
   },
